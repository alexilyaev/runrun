'use strict';

const _ = require('lodash');
const path = require('path');
const columnify = require('columnify');
const chalk = require('chalk');
const yargs = require('yargs');
const EOL = require('os').EOL;
const prompts = require('prompts');
const execa = require('execa');
const updateNotifier = require('update-notifier');
const envPaths = require('env-paths');
const fs = require('fs-extra');

const pkg = require('../../package.json');

const defaultResultsLimit = 20;

/**
 * Define command line arguments
 */
const args = yargs
<<<<<<< HEAD
  .usage('runrun [options]')
  .example('runrun', '')
  .example('runrun -a', '')
  .example('runrun -c path/to/package.custom.json', '')
  .example('runrunrun', 'Rerun last executed script')
=======
  .usage('rr [options]')
  .example('rr', '')
  .example('rr -a', '')
  .example('rr -c path/to/package.custom.json', '')
>>>>>>> 750335b7
  .option('c', {
    type: 'string',
    alias: 'config',
    describe: `Path to custom package.json`,
  })
  .option('a', {
    type: 'boolean',
    alias: 'all',
    describe: `Show all available scripts instead of just ${defaultResultsLimit}`,
  })
  .option('r', {
    type: 'boolean',
    alias: 'rerun',
    describe: `Rerun the last executed script`,
  })
  .help('h')
  .alias('h', 'help')
  .group(['help'], 'General:')
  .wrap(100).argv;

const targetConfigPath = args.config
  ? path.resolve(args.config)
  : path.resolve(process.cwd(), 'package.json');
const configJson = require(targetConfigPath);

const cachePath = envPaths(configJson.name).data;
const cacheDataFile = path.join(cachePath, '.data.json');

/**
 * High resolution timing API
 *
 * @returns {number} High resolution timestamp
 */
function time() {
  const time = process.hrtime();

  return time[0] * 1e3 + time[1] / 1e6;
}

/**
 * Handle promise rejections and errors
 */
function handleError(err) {
  let errMsg = err;

  if (err instanceof Object) {
    errMsg = err.message || err.error || JSON.stringify(err);
  }

  printColumns(chalk.red('Error: ' + errMsg));
  printColumns(
    chalk.white(
      "If you can't settle this, please open an issue at:" +
        EOL +
        chalk.cyan(pkg.bugs.url)
    )
  );
  process.exit(1);
}

/**
 * Print to stdout
 *
 * @param {string} heading
 * @param {Array}  [data]
 *
 * @see [columnify](https://github.com/timoxley/columnify)
 */
function printColumns(heading, data) {
  const columns = columnify(data, {});
  const spacer = EOL + EOL;

  process.stdout.write(heading);
  process.stdout.write(spacer);

  if (columns) {
    process.stdout.write(columns);
    process.stdout.write(spacer);
  }
}

/**
 * Print a nice header
 */
function printBegin() {
  printColumns(chalk.whiteBright.bold(`runrun v${pkg.version}`));
}

/**
 * Print how long it took the tool to execute
 */
function printTimingAndExit(startTime) {
  const execTime = time() - startTime;

  printColumns(chalk.green(`Finished in: ${execTime.toFixed()}ms`));
  process.exit(0);
}

/**
 * Check for package update
 * https://github.com/yeoman/update-notifier
 */
function notifyOnUpdate() {
  const notifier = updateNotifier({
    pkg: {
      name: configJson.name,
      version: configJson.version,
    },
    // How often to check for updates (1 day)
    updateCheckInterval: 1000 * 60 * 60 * 24,
    // By default does not notify when running as an npm script
    shouldNotifyInNpmScript: true,
  });

  notifier.notify({ defer: false });
}

/**
 * Custom filtering logic, for better matching
 *
 * @param {string} input What the user typed so far
 * @param {Array}  choices All available choices
 */
function suggestByTitle(input, choices) {
  return Promise.resolve(
    choices.filter(item => {
      const inputSplit = input.split(/\s/);

      return inputSplit.every(subInput => item.title.includes(subInput));
    })
  );
}

/**
 * @see [prompts](https://github.com/terkelg/prompts)
 */
async function promptUser() {
  const { scripts } = configJson;

  if (!scripts) {
    printColumns(
      chalk.red('There are no npm scripts found in the target package.json')
    );
    process.exit(0);
  }

  if (args.r) {
    const cache = await fs.readJson(cacheDataFile);

    return cache.lastTargetedScript;
  }

  const responses = await prompts([
    {
      type: 'autocomplete',
      name: 'script',
      message: 'Choose or type the npm script to run:',
      choices: _.map(scripts, (command, scriptName) => ({
        title: scriptName,
        value: scriptName,
      })),
      suggest: suggestByTitle,
      limit: args.all ? _.keys(scripts).length : defaultResultsLimit,
    },
  ]);

  if (_.isEmpty(responses)) {
    printColumns('Aborting...');

    return process.exit();
  }

  return responses.script;
}

/**
 * @param {string} targetScriptName The npm script to run
 * @see [execa options](https://github.com/sindresorhus/execa#options)
 */
function runNpmScript(targetScriptName) {
  return execa.command(`npm run ${targetScriptName}`, {
    cwd: path.dirname(targetConfigPath),
    stdio: 'inherit',
  });
}

/**
 *
 */
async function cacheTargetScript(targetScriptName) {
  await fs.ensureDir(cachePath);
  await fs.writeJson(cacheDataFile, {
    lastTargetedScript: targetScriptName,
  });
}

/**
 * Hit it
 */
async function init() {
  const startTime = time();

  process.on('unhandledRejection', handleError);

  printBegin();
  notifyOnUpdate();
  const targetScript = await promptUser();

  await runNpmScript(targetScript);
<<<<<<< HEAD
  await cacheTargetScript(targetScript);
  await printTimingAndExit(startTime);
=======
  printTimingAndExit(startTime);
>>>>>>> 750335b7
}

try {
  init();
} catch (error) {
  handleError(error);
}<|MERGE_RESOLUTION|>--- conflicted
+++ resolved
@@ -20,18 +20,11 @@
  * Define command line arguments
  */
 const args = yargs
-<<<<<<< HEAD
-  .usage('runrun [options]')
-  .example('runrun', '')
-  .example('runrun -a', '')
-  .example('runrun -c path/to/package.custom.json', '')
-  .example('runrunrun', 'Rerun last executed script')
-=======
   .usage('rr [options]')
   .example('rr', '')
   .example('rr -a', '')
   .example('rr -c path/to/package.custom.json', '')
->>>>>>> 750335b7
+  .example('rrr', 'Rerun last executed script')
   .option('c', {
     type: 'string',
     alias: 'config',
@@ -241,12 +234,8 @@
   const targetScript = await promptUser();
 
   await runNpmScript(targetScript);
-<<<<<<< HEAD
   await cacheTargetScript(targetScript);
-  await printTimingAndExit(startTime);
-=======
   printTimingAndExit(startTime);
->>>>>>> 750335b7
 }
 
 try {
